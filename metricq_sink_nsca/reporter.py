--- conflicted
+++ resolved
@@ -75,83 +75,6 @@
             check.cancel_timeout_checks()
 
         self._checks = dict()
-
-<<<<<<< HEAD
-    def _init_checks(self, check_config) -> None:
-        self._clear_checks()
-        for check, config in check_config.items():
-
-            def config_get(cfg_key: str, convert_with=None, default=None) -> Optional:
-                # This is correct, we want to refer to the current value of `config`
-                # pylint: disable=cell-var-from-loop
-                value = config.get(cfg_key)
-                if value is None:
-                    return default
-                else:
-                    try:
-                        return value if convert_with is None else convert_with(value)
-                    except ValueError as e:
-                        # see above
-                        # pylint: disable=cell-var-from-loop
-                        logger.error(
-                            f'Invalid config key "{cfg_key}"={value} '
-                            f'configured for check "{check}": {e}'
-                        )
-                        raise
-
-            metrics = config.get("metrics")
-            if metrics is None:
-                raise ValueError(f'Check "{check}" does not contain any metrics')
-
-            if not (
-                isinstance(metrics, list)
-                and len(metrics) > 0
-                and all(isinstance(m, str) for m in metrics)
-            ):
-                raise ValueError(
-                    f'Check "{check}": "metrics" must be a nonempty list of metric names'
-                )
-
-            # extract ranges for warnable and critical values from the config,
-            # each key is optional
-            value_constraints = {
-                c: config[c]
-                for c in (
-                    "warning_below",
-                    "warning_above",
-                    "critical_below",
-                    "critical_above",
-                    "ignore",
-                )
-                if c in config
-            }
-
-            # the following are all optional configuration items
-            timeout: Optional[Timedelta] = config_get(
-                "timeout", convert_with=Timedelta.from_string, default=None
-            )
-            resend_interval: Timedelta = config_get(
-                "resend_interval",
-                convert_with=Timedelta.from_string,
-                default=self._global_resend_interval,
-            )
-            plugins: dict = config_get("plugins", default={})
-            transition_debounce_window = config_get(
-                "transition_debounce_window",
-                convert_with=Timedelta.from_string,
-                default=None,
-=======
-    async def _init_nsca_client(self, **client_args) -> None:
-        """Initialize NSCA client and connect to NSCA host.
-
-        Acceptable keyword arguments (`client_args`) are `host`, `port`,
-        `encryption_method` and `password`.
-        """
-        self._nsca_client_args = {
-            arg: client_args[arg]
-            for arg in client_args
-            if arg in ("host", "port", "encryption_method", "password")
-        }
 
     def _parse_check_from_config(self, name: str, config: dict) -> Check:
         def config_get(cfg_key: str, convert_with=None, default=None) -> Optional:
@@ -177,7 +100,6 @@
         ):
             raise ValueError(
                 f'Configured key "metrics" must be a nonempty list of metric names'
->>>>>>> 0eb53378
             )
 
         # extract ranges for warnable and critical values from the config,
@@ -318,46 +240,16 @@
             )
             raise
 
-<<<<<<< HEAD
-        self._init_checks(checks)
-=======
-        await self._init_nsca_client(**nsca)
-
         if not self._checks:
             self._init_checks(checks)
         else:
             self._update_checks(checks)
 
->>>>>>> 0eb53378
         logger.info(
             f"Configured NSCA reporter sink for host {self._reporting_host} and checks {', '.join(self._checks)!r}"
         )
         logger.debug(f"NSCA config: {self._nsca_config!r}")
 
-<<<<<<< HEAD
-        # WORKAROUND: Actually, do not send initial reports.
-        # They will most likely have state UNKNOWN.  Rather wait for the first
-        # state change to occur.  This prevents unecessary notifications via
-        # Centreon on startup.
-        #
-        # # send initial reports
-        # reports = list()
-        # for name, check in self._checks.items():
-        #     logger.debug(f"Sending initial report for check {name!r}")
-        #     state, message = check.format_overall_state()
-        #     reports.append(
-        #         NscaReport(
-        #             host=self._reporting_host,
-        #             service=name,
-        #             state=state,
-        #             message=message,
-        #         )
-        #     )
-
-        # await self._send_reports(*reports)
-
-=======
->>>>>>> 0eb53378
     async def _on_data_chunk(self, metric: str, data_chunk):
         tv_pairs = [
             TvPair(timestamp=Timestamp(t), value=v)
@@ -399,7 +291,6 @@
         if not reports:
             return
 
-<<<<<<< HEAD
         logger.debug(f"Sending {len(reports)} report(s)")
 
         report: NscaReport
@@ -459,22 +350,6 @@
             log_output(logger.error, stdout_data)
         else:
             log_output(logger.debug, stdout_data)
-=======
-        try:
-            logger.debug(f"Sending {len(reports)} report(s)")
-            async with aionsca.Client(**self._nsca_client_args) as client:
-                for report in reports:
-                    await client.send_report(**report)
-        except (ConnectionError, OSError) as e:
-            # The OSError is likely a collection of connection errors,
-            # see https://bugs.python.org/issue29980.
-            host, port = (
-                self._nsca_client_args.get("host", ""),
-                self._nsca_client_args.get("port", ""),
-            )
-            host_spec = "" if not host and not port else f"at {host}:{port}"
-            logger.error(f"Failed to send reports to NSCA server {host_spec}: {e}")
->>>>>>> 0eb53378
 
     async def _bump_timeout_checks(
         self, metric: str, last_timestamp: Timestamp
