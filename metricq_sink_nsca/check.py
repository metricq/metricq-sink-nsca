--- conflicted
+++ resolved
@@ -26,11 +26,8 @@
 from .timeout_check import TimeoutCheck
 from .plugin import Plugin, load as load_plugin
 from .logging import get_logger
-<<<<<<< HEAD
 from .state import State
-=======
 from .state_cache import StateCache
->>>>>>> e7d34ce4
 
 logger = get_logger(__name__)
 
