--- conflicted
+++ resolved
@@ -30,9 +30,5 @@
       [console_scripts]
       metricq-sink-nsca=metricq_sink_nsca:main
       """,
-<<<<<<< HEAD
-    install_requires=["click", "click-log", "metricq>=0.0"],
-=======
-    install_requires=["click", "click-log", "metricq==0.0", "aionsca==1.0.0.dev1"],
->>>>>>> 3c061418
+    install_requires=["click", "click-log", "metricq>=0.0", "aionsca==1.0.0.dev2"],
 )